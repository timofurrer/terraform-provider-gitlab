package provider

import (
	"errors"
	"fmt"
	"regexp"
	"strings"
	"testing"

	"github.com/hashicorp/terraform-plugin-sdk/v2/helper/acctest"
	"github.com/hashicorp/terraform-plugin-sdk/v2/helper/resource"
	"github.com/hashicorp/terraform-plugin-sdk/v2/terraform"
	gitlab "github.com/xanzy/go-gitlab"
)

type testAccGitlabProjectExpectedAttributes struct {
	DefaultBranch string
}

func TestAccGitlabProject_minimal(t *testing.T) {
	var received gitlab.Project
	rInt := acctest.RandInt()

	resource.Test(t, resource.TestCase{
		PreCheck:          func() { testAccPreCheck(t) },
		ProviderFactories: providerFactories,
		CheckDestroy:      testAccCheckGitlabProjectDestroy,
		Steps: []resource.TestStep{
			{
				Config: fmt.Sprintf(`
					resource "gitlab_project" "this" {
						name = "foo-%d"
						visibility_level = "public"
					}`, rInt),
				Check: resource.ComposeTestCheckFunc(
					testAccCheckGitlabProjectExists("gitlab_project.this", &received),
				),
			},
			// Verify Import
			{
				ResourceName:      "gitlab_project.this",
				ImportState:       true,
				ImportStateVerify: true,
			},
		},
	})
}

func TestAccGitlabProject_basic(t *testing.T) {
	var received, defaults, defaultsMainBranch gitlab.Project
	rInt := acctest.RandInt()

	defaults = gitlab.Project{
		Namespace:                        &gitlab.ProjectNamespace{ID: 0},
		Name:                             fmt.Sprintf("foo-%d", rInt),
		Path:                             fmt.Sprintf("foo.%d", rInt),
		Description:                      "Terraform acceptance tests",
		TagList:                          []string{"foo", "bar"},
		RequestAccessEnabled:             true,
		IssuesEnabled:                    true,
		MergeRequestsEnabled:             true,
		JobsEnabled:                      true,
		ApprovalsBeforeMerge:             0,
		WikiEnabled:                      true,
		SnippetsEnabled:                  true,
		ContainerRegistryEnabled:         true,
		LFSEnabled:                       true,
		SharedRunnersEnabled:             true,
		Visibility:                       gitlab.PublicVisibility,
		MergeMethod:                      gitlab.FastForwardMerge,
		OnlyAllowMergeIfPipelineSucceeds: true,
		OnlyAllowMergeIfAllDiscussionsAreResolved: true,
		SquashOption:                    gitlab.SquashOptionDefaultOff,
		AllowMergeOnSkippedPipeline:     false,
		Archived:                        false, // needless, but let's make this explicit
		PackagesEnabled:                 true,
		PrintingMergeRequestLinkEnabled: true,
		PagesAccessLevel:                gitlab.PublicAccessControl,
		BuildCoverageRegex:              "foo",
		IssuesTemplate:                  "",
		MergeRequestsTemplate:           "",
		CIConfigPath:                    ".gitlab-ci.yml@mynamespace/myproject",
		CIForwardDeploymentEnabled:      true,
		ResolveOutdatedDiffDiscussions:  true,
		AnalyticsAccessLevel:            gitlab.EnabledAccessControl,
		AutoCancelPendingPipelines:      "enabled",
		AutoDevopsDeployStrategy:        "continuous",
		AutoDevopsEnabled:               true,
		AutocloseReferencedIssues:       true,
		BuildGitStrategy:                "fetch",
		BuildTimeout:                    42 * 60,
		BuildsAccessLevel:               gitlab.EnabledAccessControl,
		ContainerExpirationPolicy: &gitlab.ContainerExpirationPolicy{
			Enabled:   true,
			Cadence:   "1month",
			KeepN:     10,
			OlderThan: "10d",
		},
		ContainerRegistryAccessLevel: gitlab.EnabledAccessControl,
		EmailsDisabled:               true,
		ForkingAccessLevel:           gitlab.EnabledAccessControl,
		IssuesAccessLevel:            gitlab.EnabledAccessControl,
		MergeRequestsAccessLevel:     gitlab.EnabledAccessControl,
		OperationsAccessLevel:        gitlab.EnabledAccessControl,
		PublicBuilds:                 false,
		RepositoryAccessLevel:        gitlab.EnabledAccessControl,
		RepositoryStorage:            "default",
		// FIXME: this is GitLab 14.9 only, which isn't released yet. Thus, wait for it before we can use it here ...
		// SecurityAndComplianceAccessLevel:         gitlab.EnabledAccessControl,
		SnippetsAccessLevel:  gitlab.EnabledAccessControl,
		Topics:               []string{"foo", "bar"},
		WikiAccessLevel:      gitlab.EnabledAccessControl,
		SquashCommitTemplate: "hello squash",
		MergeCommitTemplate:  "hello merge",
	}

	defaultsMainBranch = defaults
	defaultsMainBranch.DefaultBranch = "main"

	resource.Test(t, resource.TestCase{
		PreCheck:          func() { testAccPreCheck(t) },
		ProviderFactories: providerFactories,
		CheckDestroy:      testAccCheckGitlabProjectDestroy,
		Steps: []resource.TestStep{
			// Create a project with all the features on (note: "archived" is "false")
			{
				Config: testAccGitlabProjectConfig(rInt),
				Check: resource.ComposeTestCheckFunc(
					testAccCheckGitlabProjectExists("gitlab_project.foo", &received),
					testAccCheckAggregateGitlabProject(&defaults, &received),
				),
			},
			// Update the project to turn the features off (note: "archived" is "true")
			{
				Config: testAccGitlabProjectUpdateConfig(rInt),
				Check: resource.ComposeTestCheckFunc(
					testAccCheckGitlabProjectExists("gitlab_project.foo", &received),
					testAccCheckAggregateGitlabProject(&gitlab.Project{
						Namespace:                        &gitlab.ProjectNamespace{ID: 0},
						Name:                             fmt.Sprintf("foo-%d", rInt),
						Path:                             fmt.Sprintf("foo.%d", rInt),
						Description:                      "Terraform acceptance tests!",
						TagList:                          []string{"foo", "bar"},
						JobsEnabled:                      false,
						ApprovalsBeforeMerge:             0,
						RequestAccessEnabled:             false,
						ContainerRegistryEnabled:         false,
						LFSEnabled:                       false,
						SharedRunnersEnabled:             false,
						Visibility:                       gitlab.PublicVisibility,
						MergeMethod:                      gitlab.FastForwardMerge,
						PrintingMergeRequestLinkEnabled:  true,
						OnlyAllowMergeIfPipelineSucceeds: true,
						OnlyAllowMergeIfAllDiscussionsAreResolved: true,
						SquashOption:                   gitlab.SquashOptionDefaultOn,
						AllowMergeOnSkippedPipeline:    true,
						Archived:                       true,
						PackagesEnabled:                false,
						PagesAccessLevel:               gitlab.DisabledAccessControl,
						BuildCoverageRegex:             "bar",
						CIForwardDeploymentEnabled:     false,
						ResolveOutdatedDiffDiscussions: false,
						AnalyticsAccessLevel:           gitlab.DisabledAccessControl,
						AutoCancelPendingPipelines:     "disabled",
						AutoDevopsDeployStrategy:       "manual",
						AutoDevopsEnabled:              false,
						AutocloseReferencedIssues:      false,
						BuildGitStrategy:               "fetch",
						BuildTimeout:                   10 * 60,
						BuildsAccessLevel:              gitlab.DisabledAccessControl,
						ContainerExpirationPolicy: &gitlab.ContainerExpirationPolicy{
							Enabled:   true,
							Cadence:   "4h",
							KeepN:     10,
							OlderThan: "10d",
						},
						ContainerRegistryAccessLevel: gitlab.DisabledAccessControl,
						EmailsDisabled:               false,
						ForkingAccessLevel:           gitlab.DisabledAccessControl,
						IssuesAccessLevel:            gitlab.DisabledAccessControl,
						MergeRequestsAccessLevel:     gitlab.DisabledAccessControl,
						OperationsAccessLevel:        gitlab.DisabledAccessControl,
						PublicBuilds:                 false,
						RepositoryAccessLevel:        gitlab.DisabledAccessControl,
						RepositoryStorage:            "default",
						// FIXME: this is GitLab 14.9 only, which isn't released yet. Thus, wait for it before we can use it here ...
						// SecurityAndComplianceAccessLevel:         gitlab.DisabledAccessControl,
						SnippetsAccessLevel:  gitlab.DisabledAccessControl,
						Topics:               []string{},
						WikiAccessLevel:      gitlab.DisabledAccessControl,
						SquashCommitTemplate: "goodby squash",
						MergeCommitTemplate:  "goodby merge",
					}, &received),
				),
			},
			// Update the project to turn the features on again (note: "archived" is "false")
			{
				Config: testAccGitlabProjectConfig(rInt),
				Check: resource.ComposeTestCheckFunc(
					testAccCheckGitlabProjectExists("gitlab_project.foo", &received),
					testAccCheckAggregateGitlabProject(&defaults, &received),
				),
			},
			// Update the project creating the default branch
			{
				// Get the ID from the project data at the previous step
				SkipFunc: testAccGitlabProjectConfigDefaultBranchSkipFunc(&received, "main"),
				Config:   testAccGitlabProjectConfigDefaultBranch(rInt, "main"),
				Check: resource.ComposeTestCheckFunc(
					testAccCheckGitlabProjectExists("gitlab_project.foo", &received),
					testAccCheckAggregateGitlabProject(&defaultsMainBranch, &received),
				),
			},
			// Test import without push rules (checks read function)
			{
				ResourceName:      "gitlab_project.foo",
				ImportState:       true,
				ImportStateVerify: true,
			},
			// Add all push rules to an existing project
			{
				SkipFunc: isRunningInCE,
				Config: testAccGitlabProjectConfigPushRules(rInt, `
author_email_regex = "foo_author"
branch_name_regex = "foo_branch"
commit_message_regex = "foo_commit"
commit_message_negative_regex = "foo_not_commit"
file_name_regex = "foo_file"
commit_committer_check = true
deny_delete_tag = true
member_check = true
prevent_secrets = true
reject_unsigned_commits = true
max_file_size = 123
`),
				Check: testAccCheckGitlabProjectPushRules("gitlab_project.foo", &gitlab.ProjectPushRules{
					AuthorEmailRegex:           "foo_author",
					BranchNameRegex:            "foo_branch",
					CommitMessageRegex:         "foo_commit",
					CommitMessageNegativeRegex: "foo_not_commit",
					FileNameRegex:              "foo_file",
					CommitCommitterCheck:       true,
					DenyDeleteTag:              true,
					MemberCheck:                true,
					PreventSecrets:             true,
					RejectUnsignedCommits:      true,
					MaxFileSize:                123,
				}),
			},
			// Test import with a all push rules defined (checks read function)
			{
				SkipFunc:          isRunningInCE,
				ResourceName:      "gitlab_project.foo",
				ImportState:       true,
				ImportStateVerify: true,
			},
			// Update some push rules but not others
			{
				SkipFunc: isRunningInCE,
				Config: testAccGitlabProjectConfigPushRules(rInt, `
author_email_regex = "foo_author"
branch_name_regex = "foo_branch"
commit_message_regex = "foo_commit"
commit_message_negative_regex = "foo_not_commit"
file_name_regex = "foo_file_2"
commit_committer_check = true
deny_delete_tag = true
member_check = false
prevent_secrets = true
reject_unsigned_commits = true
max_file_size = 1234
`),
				Check: testAccCheckGitlabProjectPushRules("gitlab_project.foo", &gitlab.ProjectPushRules{
					AuthorEmailRegex:           "foo_author",
					BranchNameRegex:            "foo_branch",
					CommitMessageRegex:         "foo_commit",
					CommitMessageNegativeRegex: "foo_not_commit",
					FileNameRegex:              "foo_file_2",
					CommitCommitterCheck:       true,
					DenyDeleteTag:              true,
					MemberCheck:                false,
					PreventSecrets:             true,
					RejectUnsignedCommits:      true,
					MaxFileSize:                1234,
				}),
			},
			// Try to add push rules to an existing project in CE
			{
				SkipFunc:    isRunningInEE,
				Config:      testAccGitlabProjectConfigPushRules(rInt, `author_email_regex = "foo_author"`),
				ExpectError: regexp.MustCompile(regexp.QuoteMeta("Project push rules are not supported in your version of GitLab")),
			},
			// Update push rules
			{
				SkipFunc: isRunningInCE,
				Config:   testAccGitlabProjectConfigPushRules(rInt, `author_email_regex = "foo_author"`),
				Check: testAccCheckGitlabProjectPushRules("gitlab_project.foo", &gitlab.ProjectPushRules{
					AuthorEmailRegex: "foo_author",
				}),
			},
			// Remove the push_rules block entirely.
			// NOTE: The push rules will still exist upstream because the push_rules block is computed.
			{
				SkipFunc: isRunningInCE,
				Config:   testAccGitlabProjectConfigDefaultBranch(rInt, "main"),
				Check: testAccCheckGitlabProjectPushRules("gitlab_project.foo", &gitlab.ProjectPushRules{
					AuthorEmailRegex: "foo_author",
				}),
			},
			// Add different push rules after the block was removed previously
			{
				SkipFunc: isRunningInCE,
				Config:   testAccGitlabProjectConfigPushRules(rInt, `branch_name_regex = "(feature|hotfix)\\/*"`),
				Check: testAccCheckGitlabProjectPushRules("gitlab_project.foo", &gitlab.ProjectPushRules{
					BranchNameRegex: `(feature|hotfix)\/*`,
				}),
			},
			// Destroy the project so we can next test creating a project with push rules simultaneously
			{
				Config:  testAccGitlabProjectConfigDefaultBranch(rInt, "main"),
				Destroy: true,
				Check:   testAccCheckGitlabProjectDestroy,
			},
			// Create a new project with push rules
			{
				SkipFunc: isRunningInCE,
				Config: testAccGitlabProjectConfigPushRules(rInt, `
author_email_regex = "foo_author"
max_file_size = 123
`),
				Check: testAccCheckGitlabProjectPushRules("gitlab_project.foo", &gitlab.ProjectPushRules{
					AuthorEmailRegex: "foo_author",
					MaxFileSize:      123,
				}),
			},
			// Try to create a new project with all push rules in CE
			{
				SkipFunc:    isRunningInEE,
				Config:      testAccGitlabProjectConfigPushRules(rInt, `author_email_regex = "foo_author"`),
				ExpectError: regexp.MustCompile(regexp.QuoteMeta("Project push rules are not supported in your version of GitLab")),
			},
			// Create a project using template name
			{
				Config: testAccGitlabProjectConfigTemplateName(rInt),
				Check: resource.ComposeTestCheckFunc(
					testAccCheckGitlabProjectExists("gitlab_project.template-name", &received),
					testAccCheckGitlabProjectDefaultBranch(&received, &testAccGitlabProjectExpectedAttributes{
						DefaultBranch: "master",
					}),
					func(state *terraform.State) error {
						projectID := state.RootModule().Resources["gitlab_project.template-name"].Primary.ID

						_, _, err := testGitlabClient.RepositoryFiles.GetFile(projectID, ".ruby-version", &gitlab.GetFileOptions{Ref: gitlab.String("master")}, nil)
						if err != nil {
							return fmt.Errorf("failed to get '.ruby-version' file from template project: %w", err)
						}

						return nil
					},
				),
			},
			// Create a project using custom template name
			{
				Config:   testAccGitlabProjectConfigTemplateNameCustom(rInt),
				SkipFunc: isRunningInCE,
				Check: resource.ComposeTestCheckFunc(
					testAccCheckGitlabProjectExists("gitlab_project.template-name-custom", &received),
					testAccCheckGitlabProjectDefaultBranch(&received, &testAccGitlabProjectExpectedAttributes{
						DefaultBranch: "master",
					}),
					func(state *terraform.State) error {
						projectID := state.RootModule().Resources["gitlab_project.template-name-custom"].Primary.ID

						_, _, err := testGitlabClient.RepositoryFiles.GetFile(projectID, "Gemfile", &gitlab.GetFileOptions{Ref: gitlab.String("master")}, nil)
						if err != nil {
							return fmt.Errorf("failed to get 'Gemfile' file from template project: %w", err)
						}

						return nil
					},
				),
			},
			// Create a project using custom template project id
			{
				Config:   testAccGitlabProjectConfigTemplateProjectID(rInt),
				SkipFunc: isRunningInCE,
				Check: resource.ComposeTestCheckFunc(
					testAccCheckGitlabProjectExists("gitlab_project.template-id", &received),
					testAccCheckGitlabProjectDefaultBranch(&received, &testAccGitlabProjectExpectedAttributes{
						DefaultBranch: "master",
					}),
					func(state *terraform.State) error {
						projectID := state.RootModule().Resources["gitlab_project.template-id"].Primary.ID

						_, _, err := testGitlabClient.RepositoryFiles.GetFile(projectID, "Rakefile", &gitlab.GetFileOptions{Ref: gitlab.String("master")}, nil)
						if err != nil {
							return fmt.Errorf("failed to get 'Rakefile' file from template project: %w", err)
						}

						return nil
					},
				),
			},
			// Update to original project config
			{
				Config: testAccGitlabProjectConfig(rInt),
			},
		},
	})
}

func TestAccGitlabProject_initializeWithReadme(t *testing.T) {
	var project gitlab.Project
	rInt := acctest.RandInt()

	resource.Test(t, resource.TestCase{
		PreCheck:          func() { testAccPreCheck(t) },
		ProviderFactories: providerFactories,
		CheckDestroy:      testAccCheckGitlabProjectDestroy,
		Steps: []resource.TestStep{
			{
				Config: testAccGitlabProjectConfigInitializeWithReadme(rInt),
				Check: resource.ComposeTestCheckFunc(
					testAccCheckGitlabProjectExists("gitlab_project.foo", &project),
					testAccCheckGitlabProjectDefaultBranch(&project, nil),
					func(state *terraform.State) error {
						_, _, err := testGitlabClient.RepositoryFiles.GetFile(project.ID, "README.md", &gitlab.GetFileOptions{Ref: gitlab.String("main")}, nil)
						if err != nil {
							return fmt.Errorf("failed to get 'README.md' file from project: %w", err)
						}

						return nil
					},
				),
			},
		},
	})
}

func TestAccGitlabProject_initializeWithoutReadme(t *testing.T) {
	var project gitlab.Project
	rInt := acctest.RandInt()

	resource.Test(t, resource.TestCase{
		PreCheck:          func() { testAccPreCheck(t) },
		ProviderFactories: providerFactories,
		CheckDestroy:      testAccCheckGitlabProjectDestroy,
		Steps: []resource.TestStep{
			{
				Config: testAccGitlabProjectConfigInitializeWithoutReadme(rInt),
				Check: resource.ComposeTestCheckFunc(
					testAccCheckGitlabProjectExists("gitlab_project.foo", &project),
					func(s *terraform.State) error {
						branches, _, err := testGitlabClient.Branches.ListBranches(project.ID, nil)
						if err != nil {
							return fmt.Errorf("failed to list branches: %w", err)
						}

						if len(branches) != 0 {
							return fmt.Errorf("expected no branch for new project when initialized without README; found %d", len(branches))
						}
						return nil
					},
				),
			},
		},
	})
}

func TestAccGitlabProject_archiveOnDestroy(t *testing.T) {
	rInt := acctest.RandInt()

	resource.Test(t, resource.TestCase{
		PreCheck:          func() { testAccPreCheck(t) },
		ProviderFactories: providerFactories,
		CheckDestroy:      testAccCheckGitlabProjectArchivedOnDestroy,
		Steps: []resource.TestStep{
			{
				Config: testAccGitlabProjectConfigArchiveOnDestroy(rInt),
			},
		},
	})
}

func TestAccGitlabProject_setSinglePushRuleToDefault(t *testing.T) {
	rInt := acctest.RandInt()

	resource.Test(t, resource.TestCase{
		PreCheck:          func() { testAccPreCheck(t) },
		ProviderFactories: providerFactories,
		CheckDestroy:      testAccCheckGitlabProjectDestroy,
		Steps: []resource.TestStep{
			{
				SkipFunc: isRunningInCE,
				Config: testAccGitlabProjectConfigPushRules(rInt, `
member_check = false
`),
				Check: testAccCheckGitlabProjectPushRules("gitlab_project.foo", &gitlab.ProjectPushRules{
					MemberCheck: false,
				}),
			},
		},
	})
}

func TestAccGitlabProject_groupWithoutDefaultBranchProtection(t *testing.T) {
	var project gitlab.Project
	rInt := acctest.RandInt()

	resource.Test(t, resource.TestCase{
		PreCheck:          func() { testAccPreCheck(t) },
		ProviderFactories: providerFactories,
		CheckDestroy:      testAccCheckGitlabProjectDestroy,
		Steps: []resource.TestStep{
			{
				Config: testAccGitlabProjectConfigWithoutDefaultBranchProtection(rInt),
				Check:  testAccCheckGitlabProjectExists("gitlab_project.foo", &project),
			},
			{
				Config:  testAccGitlabProjectConfigWithoutDefaultBranchProtection(rInt),
				Destroy: true,
			},
			{
				Config: testAccGitlabProjectConfigWithoutDefaultBranchProtectionInitializeReadme(rInt),
				Check:  testAccCheckGitlabProjectExists("gitlab_project.foo", &project),
			},
		},
	})
}

func TestAccGitlabProject_IssueMergeRequestTemplates(t *testing.T) {
	var project gitlab.Project
	rInt := acctest.RandInt()

	resource.Test(t, resource.TestCase{
		PreCheck:          func() { testAccPreCheck(t) },
		ProviderFactories: providerFactories,
		CheckDestroy:      testAccCheckGitlabProjectDestroy,
		Steps: []resource.TestStep{
			{
				SkipFunc: isRunningInCE,
				Config:   testAccGitlabProjectConfigIssueMergeRequestTemplates(rInt),
				Check: resource.ComposeTestCheckFunc(
					testAccCheckGitlabProjectExists("gitlab_project.foo", &project),
					func(s *terraform.State) error {
						if project.IssuesTemplate != "foo" {
							return fmt.Errorf("expected issues template to be 'foo'; got '%s'", project.IssuesTemplate)
						}

						if project.MergeRequestsTemplate != "bar" {
							return fmt.Errorf("expected merge requests template to be 'bar'; got '%s'", project.MergeRequestsTemplate)
						}

						return nil
					},
				),
			},
		},
	})
}

func TestAccGitlabProject_MergePipelines(t *testing.T) {
	var project gitlab.Project
	rInt := acctest.RandInt()

	resource.Test(t, resource.TestCase{
		PreCheck:          func() { testAccPreCheck(t) },
		ProviderFactories: providerFactories,
		CheckDestroy:      testAccCheckGitlabProjectDestroy,
		Steps: []resource.TestStep{
			{
				SkipFunc: isRunningInCE,
				Config:   testAccGitLabProjectMergePipelinesEnabled(rInt),
				Check: resource.ComposeTestCheckFunc(
					testAccCheckGitlabProjectExists("gitlab_project.foo", &project),
					func(s *terraform.State) error {
						if project.MergePipelinesEnabled != true {
							return fmt.Errorf("expected merge pipelines to be enabled")
						}

						return nil
					},
				),
			},
		},
	})
}

func TestAccGitlabProject_MergeTrains(t *testing.T) {
	var project gitlab.Project
	rInt := acctest.RandInt()

	resource.Test(t, resource.TestCase{
		PreCheck:          func() { testAccPreCheck(t) },
		ProviderFactories: providerFactories,
		CheckDestroy:      testAccCheckGitlabProjectDestroy,
		Steps: []resource.TestStep{
			{
				SkipFunc: isRunningInCE,
				Config:   testAccGitLabProjectMergeTrainsEnabled(rInt),
				Check: resource.ComposeTestCheckFunc(
					testAccCheckGitlabProjectExists("gitlab_project.foo", &project),
					func(s *terraform.State) error {
						if project.MergeTrainsEnabled != true {
							return fmt.Errorf("expected merge trains to be enabled")
						}

						return nil
					},
				),
			},
		},
	})
}

func TestAccGitlabProject_willErrorOnAPIFailure(t *testing.T) {
	var received gitlab.Project
	rInt := acctest.RandInt()

	resource.Test(t, resource.TestCase{
		PreCheck:          func() { testAccPreCheck(t) },
		ProviderFactories: providerFactories,
		CheckDestroy:      testAccCheckGitlabProjectDestroy,
		Steps: []resource.TestStep{
			// Step0 Create a project
			{
				Config: fmt.Sprintf(`
					resource "gitlab_project" "this" {
						name = "foo-%d"

						visibility_level = "public"
					}`, rInt),
				Check: resource.ComposeTestCheckFunc(
					testAccCheckGitlabProjectExists("gitlab_project.this", &received),
				),
			},
			// Step1 Verify that passing bad values will fail.
			{
				Config: fmt.Sprintf(`
					resource "gitlab_project" "this" {
						name = "foo-%d"
						repository_storage = "non-existing"

						visibility_level = "public"
					}`, rInt),
				// This will fail because the repository_storage is not valid.
				ExpectError: regexp.MustCompile(`\[is invalid\]`),
			},
			// Step2 Reset
			{
				Config: fmt.Sprintf(`
					resource "gitlab_project" "this" {
						name = "foo-%d"

						visibility_level = "public"
					}`, rInt),
				Check: resource.ComposeTestCheckFunc(
					testAccCheckGitlabProjectExists("gitlab_project.this", &received),
				),
			},
		},
	})
}

func TestAccGitlabProject_imprt(t *testing.T) {
	rInt := acctest.RandInt()
	resource.Test(t, resource.TestCase{
		PreCheck:          func() { testAccPreCheck(t) },
		ProviderFactories: providerFactories,
		CheckDestroy:      testAccCheckGitlabProjectDestroy,
		Steps: []resource.TestStep{
			{
				SkipFunc: isRunningInEE,
				Config:   testAccGitlabProjectConfig(rInt),
			},
			{
				SkipFunc: isRunningInCE,
				Config:   testAccGitlabProjectConfigEE(rInt),
			},
			{
				ResourceName:      "gitlab_project.foo",
				ImportState:       true,
				ImportStateVerify: true,
			},
		},
	})
}

func TestAccGitlabProject_nestedImprt(t *testing.T) {
	rInt := acctest.RandInt()
	resource.Test(t, resource.TestCase{
		PreCheck:          func() { testAccPreCheck(t) },
		ProviderFactories: providerFactories,
		CheckDestroy:      testAccCheckGitlabProjectDestroy,
		Steps: []resource.TestStep{
			{
				Config: testAccGitlabProjectInGroupConfig(rInt),
			},
			{
				ResourceName:      "gitlab_project.foo",
				ImportState:       true,
				ImportStateVerify: true,
			},
		},
	})
}

func TestAccGitlabProject_transfer(t *testing.T) {
	var transferred, received gitlab.Project
	rInt := acctest.RandInt()

	transferred = gitlab.Project{
		Namespace:                        &gitlab.ProjectNamespace{Name: fmt.Sprintf("foo2group-%d", rInt)},
		Name:                             fmt.Sprintf("foo-%d", rInt),
		Path:                             fmt.Sprintf("foo-%d", rInt),
		Description:                      "Terraform acceptance tests",
		TagList:                          []string{},
		RequestAccessEnabled:             true,
		IssuesEnabled:                    true,
		MergeRequestsEnabled:             true,
		JobsEnabled:                      true,
		ApprovalsBeforeMerge:             0,
		WikiEnabled:                      true,
		SnippetsEnabled:                  true,
		ContainerRegistryEnabled:         true,
		LFSEnabled:                       true,
		SharedRunnersEnabled:             true,
		Visibility:                       gitlab.PublicVisibility,
		MergeMethod:                      gitlab.NoFastForwardMerge,
		OnlyAllowMergeIfPipelineSucceeds: false,
		OnlyAllowMergeIfAllDiscussionsAreResolved: false,
		SquashOption:                    gitlab.SquashOptionDefaultOff,
		PackagesEnabled:                 true,
		PrintingMergeRequestLinkEnabled: true,
		PagesAccessLevel:                gitlab.PrivateAccessControl,
		BuildCoverageRegex:              "foo",
		CIForwardDeploymentEnabled:      true,
	}

	pathBeforeTransfer := fmt.Sprintf("foogroup-%d/foo-%d", rInt, rInt)
	pathAfterTransfer := fmt.Sprintf("foo2group-%d/foo-%d", rInt, rInt)

	resource.Test(t, resource.TestCase{
		PreCheck:          func() { testAccPreCheck(t) },
		ProviderFactories: providerFactories,
		CheckDestroy:      testAccCheckGitlabProjectDestroy,
		Steps: []resource.TestStep{
			// Create a project in a group
			{
				Config: testAccGitlabProjectTransferBetweenGroupsBefore(rInt),
				Check: resource.ComposeTestCheckFunc(
					testAccCheckGitlabProjectExists("gitlab_project.foo", &received),
					resource.TestCheckResourceAttrPtr("gitlab_project_variable.foo", "value", &pathBeforeTransfer),
				),
			},
			// Create a second group and set the transfer the project to this group
			{
				Config: testAccGitlabProjectTransferBetweenGroupsAfter(rInt),
				Check: resource.ComposeTestCheckFunc(
					testAccCheckGitlabProjectExists("gitlab_project.foo", &received),
					testAccCheckAggregateGitlabProject(&transferred, &received),
					resource.TestCheckResourceAttrPtr("gitlab_project_variable.foo", "value", &pathAfterTransfer),
				),
			},
		},
	})
}

<<<<<<< HEAD
func TestAccGitlabProject_imprtURL(t *testing.T) {
=======
// lintignore: AT002 // not a Terraform import test
func TestAccGitlabProject_importURL(t *testing.T) {
	// Since we do some manual setup in this test, we need to handle the test skip first.
>>>>>>> 2d31a32e
	testAccCheck(t)

	rInt := acctest.RandInt()

	// Create a base project for importing.
	baseProject, _, err := testGitlabClient.Projects.CreateProject(&gitlab.CreateProjectOptions{
		Name:       gitlab.String(fmt.Sprintf("base-%d", rInt)),
		Visibility: gitlab.Visibility(gitlab.PublicVisibility),
	})
	if err != nil {
		t.Fatalf("failed to create base project: %v", err)
	}

	defer testGitlabClient.Projects.DeleteProject(baseProject.ID) // nolint // TODO: Resolve this golangci-lint issue: Error return value of `testGitlabClient.Projects.DeleteProject` is not checked (errcheck)

	// Add a file to the base project, for later verifying the import.
	_, _, err = testGitlabClient.RepositoryFiles.CreateFile(baseProject.ID, "foo.txt", &gitlab.CreateFileOptions{
		Branch:        gitlab.String("main"),
		CommitMessage: gitlab.String("add file"),
		Content:       gitlab.String(""),
	})
	if err != nil {
		t.Fatalf("failed to commit file to base project: %v", err)
	}

	resource.Test(t, resource.TestCase{
		PreCheck:          func() { testAccPreCheck(t) },
		ProviderFactories: providerFactories,
		CheckDestroy:      testAccCheckGitlabProjectDestroy,
		Steps: []resource.TestStep{
			{
				Config: testAccGitlabProjectConfigImportURL(rInt, baseProject.HTTPURLToRepo),
				Check: resource.ComposeTestCheckFunc(
					resource.TestCheckResourceAttr("gitlab_project.imported", "import_url", baseProject.HTTPURLToRepo),
					func(state *terraform.State) error {
						projectID := state.RootModule().Resources["gitlab_project.imported"].Primary.ID

						_, _, err := testGitlabClient.RepositoryFiles.GetFile(projectID, "foo.txt", &gitlab.GetFileOptions{Ref: gitlab.String("main")}, nil)
						if err != nil {
							return fmt.Errorf("failed to get file from imported project: %w", err)
						}

						return nil
					},
				),
			},
		},
	})
}

func TestAccGitlabProject_initializeWithReadmeAndCustomDefaultBranch(t *testing.T) {
	var project gitlab.Project
	rInt := acctest.RandInt()

	resource.Test(t, resource.TestCase{
		PreCheck:          func() { testAccPreCheck(t) },
		ProviderFactories: providerFactories,
		CheckDestroy:      testAccCheckGitlabProjectDestroy,
		Steps: []resource.TestStep{
			{
				Config: fmt.Sprintf(`
resource "gitlab_project" "foo" {
  name        = "foo-%d"
  description = "Terraform acceptance tests"

  # So that acceptance tests can be run in a gitlab organization
  # with no billing
  visibility_level = "public"

  initialize_with_readme = true
  default_branch         = "foo"
}`, rInt),
				Check: resource.ComposeTestCheckFunc(
					resource.TestCheckResourceAttr("gitlab_project.foo", "initialize_with_readme", "true"),
					resource.TestCheckResourceAttr("gitlab_project.foo", "default_branch", "foo"),
					testAccCheckGitlabProjectExists("gitlab_project.foo", &project),
					testAccCheckGitlabProjectDefaultBranch(&project, &testAccGitlabProjectExpectedAttributes{
						DefaultBranch: "foo",
					}),
					func(state *terraform.State) error {
						projectID := state.RootModule().Resources["gitlab_project.foo"].Primary.ID

						_, _, err := testGitlabClient.RepositoryFiles.GetFile(projectID, "README.md", &gitlab.GetFileOptions{Ref: gitlab.String("foo")}, nil)
						if err != nil {
							return fmt.Errorf("failed to get 'README.md' file from project: %w", err)
						}

						return nil
					},
				),
			},
		},
	})
}

type testAccGitlabProjectMirroredExpectedAttributes struct {
	Mirror                           bool
	MirrorTriggerBuilds              bool
	MirrorOverwritesDivergedBranches bool
	OnlyMirrorProtectedBranches      bool
}

func testAccCheckGitlabProjectMirroredAttributes(project *gitlab.Project, want *testAccGitlabProjectMirroredExpectedAttributes) resource.TestCheckFunc {
	return func(s *terraform.State) error {
		if project.Mirror != want.Mirror {
			return fmt.Errorf("got mirror %t; want %t", project.Mirror, want.Mirror)
		}

		if project.MirrorTriggerBuilds != want.MirrorTriggerBuilds {
			return fmt.Errorf("got mirror_trigger_builds %t; want %t", project.MirrorTriggerBuilds, want.MirrorTriggerBuilds)
		}

		if project.MirrorOverwritesDivergedBranches != want.MirrorOverwritesDivergedBranches {
			return fmt.Errorf("got mirror_overwrites_diverged_branches %t; want %t", project.MirrorOverwritesDivergedBranches, want.MirrorOverwritesDivergedBranches)
		}

		if project.OnlyMirrorProtectedBranches != want.OnlyMirrorProtectedBranches {
			return fmt.Errorf("got only_mirror_protected_branches %t; want %t", project.OnlyMirrorProtectedBranches, want.OnlyMirrorProtectedBranches)
		}
		return nil
	}
}

<<<<<<< HEAD
func TestAccGitlabProject_ImprtURLMirrored(t *testing.T) {
=======
// lintignore: AT002 // not a Terraform import test
func TestAccGitlabProject_importURLMirrored(t *testing.T) {
	// Since we do some manual setup in this test, we need to handle the test skip first.
>>>>>>> 2d31a32e
	testAccCheck(t)

	var mirror gitlab.Project
	rInt := acctest.RandInt()

	// Create a base project for importing.
	baseProject, _, err := testGitlabClient.Projects.CreateProject(&gitlab.CreateProjectOptions{
		Name:       gitlab.String(fmt.Sprintf("base-%d", rInt)),
		Visibility: gitlab.Visibility(gitlab.PublicVisibility),
	})
	if err != nil {
		t.Fatalf("failed to create base project: %v", err)
	}

	defer testGitlabClient.Projects.DeleteProject(baseProject.ID) // nolint // TODO: Resolve this golangci-lint issue: Error return value of `testGitlabClient.Projects.DeleteProject` is not checked (errcheck)

	// Add a file to the base project, for later verifying the import.
	_, _, err = testGitlabClient.RepositoryFiles.CreateFile(baseProject.ID, "foo.txt", &gitlab.CreateFileOptions{
		Branch:        gitlab.String("main"),
		CommitMessage: gitlab.String("add file"),
		Content:       gitlab.String(""),
	})
	if err != nil {
		t.Fatalf("failed to commit file to base project: %v", err)
	}

	resource.Test(t, resource.TestCase{
		PreCheck:          func() { testAccPreCheck(t) },
		ProviderFactories: providerFactories,
		CheckDestroy:      testAccCheckGitlabProjectDestroy,
		Steps: []resource.TestStep{
			{
				// First, import, as mirrored
				Config:   testAccGitlabProjectConfigImportURLMirror(rInt, baseProject.HTTPURLToRepo),
				SkipFunc: isRunningInCE,
				Check: resource.ComposeTestCheckFunc(
					testAccCheckGitlabProjectExists("gitlab_project.imported", &mirror),
					resource.TestCheckResourceAttr("gitlab_project.imported", "import_url", baseProject.HTTPURLToRepo),
					testAccCheckGitlabProjectMirroredAttributes(&mirror, &testAccGitlabProjectMirroredExpectedAttributes{
						Mirror:                           true,
						MirrorTriggerBuilds:              true,
						MirrorOverwritesDivergedBranches: true,
						OnlyMirrorProtectedBranches:      true,
					}),

					func(state *terraform.State) error {
						projectID := state.RootModule().Resources["gitlab_project.imported"].Primary.ID

						_, _, err := testGitlabClient.RepositoryFiles.GetFile(projectID, "foo.txt", &gitlab.GetFileOptions{Ref: gitlab.String("main")}, nil)
						if err != nil {
							return fmt.Errorf("failed to get file from imported project: %w", err)
						}

						return nil
					},
				),
			},
			{
				// Second, disable all optional mirroring options
				Config:   testAccGitlabProjectConfigImportURLMirrorDisabledOptionals(rInt, baseProject.HTTPURLToRepo),
				SkipFunc: isRunningInCE,
				Check: resource.ComposeTestCheckFunc(
					testAccCheckGitlabProjectExists("gitlab_project.imported", &mirror),
					resource.TestCheckResourceAttr("gitlab_project.imported", "import_url", baseProject.HTTPURLToRepo),
					testAccCheckGitlabProjectMirroredAttributes(&mirror, &testAccGitlabProjectMirroredExpectedAttributes{
						Mirror:                           true,
						MirrorTriggerBuilds:              false,
						MirrorOverwritesDivergedBranches: false,
						OnlyMirrorProtectedBranches:      false,
					}),

					// Ensure the test file still is as expected
					func(state *terraform.State) error {
						projectID := state.RootModule().Resources["gitlab_project.imported"].Primary.ID

						_, _, err := testGitlabClient.RepositoryFiles.GetFile(projectID, "foo.txt", &gitlab.GetFileOptions{Ref: gitlab.String("main")}, nil)
						if err != nil {
							return fmt.Errorf("failed to get file from imported project: %w", err)
						}

						return nil
					},
				),
			},
			{
				// Third, disable mirroring, using the original ImportURL acceptance test
				Config:   testAccGitlabProjectConfigImportURLMirrorDisabled(rInt, baseProject.HTTPURLToRepo),
				SkipFunc: isRunningInCE,
				Check: resource.ComposeTestCheckFunc(
					testAccCheckGitlabProjectExists("gitlab_project.imported", &mirror),
					resource.TestCheckResourceAttr("gitlab_project.imported", "import_url", baseProject.HTTPURLToRepo),
					testAccCheckGitlabProjectMirroredAttributes(&mirror, &testAccGitlabProjectMirroredExpectedAttributes{
						Mirror:                           false,
						MirrorTriggerBuilds:              false,
						MirrorOverwritesDivergedBranches: false,
						OnlyMirrorProtectedBranches:      false,
					}),

					// Ensure the test file still is as expected
					func(state *terraform.State) error {
						projectID := state.RootModule().Resources["gitlab_project.imported"].Primary.ID

						_, _, err := testGitlabClient.RepositoryFiles.GetFile(projectID, "foo.txt", &gitlab.GetFileOptions{Ref: gitlab.String("main")}, nil)
						if err != nil {
							return fmt.Errorf("failed to get file from imported project: %w", err)
						}

						return nil
					},
				),
			},
		},
	})
}

func TestAccGitlabProject_templateMutualExclusiveNameAndID(t *testing.T) {
	rInt := acctest.RandInt()

	resource.Test(t, resource.TestCase{
		PreCheck:          func() { testAccPreCheck(t) },
		ProviderFactories: providerFactories,
		CheckDestroy:      testAccCheckGitlabProjectDestroy,
		Steps: []resource.TestStep{
			{
				Config:      testAccCheckMutualExclusiveNameAndID(rInt),
				SkipFunc:    isRunningInCE,
				ExpectError: regexp.MustCompile(regexp.QuoteMeta(`"template_project_id": conflicts with template_name`)),
			},
		},
	})
}

func TestAccGitlabProject_containerExpirationPolicy(t *testing.T) {
	var received gitlab.Project
	rInt := acctest.RandInt()

	resource.Test(t, resource.TestCase{
		PreCheck:          func() { testAccPreCheck(t) },
		ProviderFactories: providerFactories,
		CheckDestroy:      testAccCheckGitlabProjectDestroy,
		Steps: []resource.TestStep{
			{
				Config: fmt.Sprintf(`
					resource "gitlab_project" "this" {
						name = "foo-%d"

						container_expiration_policy {
							enabled = true
							cadence = "1d"
						}

						visibility_level = "public"
					}`, rInt),
				Check: resource.ComposeTestCheckFunc(
					testAccCheckGitlabProjectExists("gitlab_project.this", &received),
					resource.TestCheckResourceAttr("gitlab_project.this", "container_expiration_policy.0.enabled", "true"),
					resource.TestCheckResourceAttr("gitlab_project.this", "container_expiration_policy.0.cadence", "1d"),
				),
			},
			// Verify Import
			{
				ResourceName:      "gitlab_project.this",
				ImportState:       true,
				ImportStateVerify: true,
			},
			// Set more attributes
			{
				Config: fmt.Sprintf(`
					resource "gitlab_project" "this" {
						name = "foo-%d"

						container_expiration_policy {
							enabled = true
							cadence = "1month"
							name_regex_keep = "bar"
						}

						visibility_level = "public"
					}`, rInt),
				Check: resource.ComposeTestCheckFunc(
					testAccCheckGitlabProjectExists("gitlab_project.this", &received),
					resource.TestCheckResourceAttr("gitlab_project.this", "container_expiration_policy.0.enabled", "true"),
					resource.TestCheckResourceAttr("gitlab_project.this", "container_expiration_policy.0.cadence", "1month"),
					resource.TestCheckResourceAttr("gitlab_project.this", "container_expiration_policy.0.name_regex_keep", "bar"),
					resource.TestCheckResourceAttrSet("gitlab_project.this", "container_expiration_policy.0.next_run_at"),
				),
			},
			// Clear attributes
			{
				Config: fmt.Sprintf(`
					resource "gitlab_project" "this" {
						name = "foo-%d"

						container_expiration_policy {}

						visibility_level = "public"
					}`, rInt),
				Check: resource.ComposeTestCheckFunc(
					testAccCheckGitlabProjectExists("gitlab_project.this", &received),
					resource.TestCheckResourceAttr("gitlab_project.this", "container_expiration_policy.0.enabled", "true"),
					resource.TestCheckResourceAttr("gitlab_project.this", "container_expiration_policy.0.cadence", "1month"),
					resource.TestCheckResourceAttr("gitlab_project.this", "container_expiration_policy.0.name_regex_keep", "bar"),
					resource.TestCheckResourceAttrSet("gitlab_project.this", "container_expiration_policy.0.next_run_at"),
				),
			},
			// Verify Import
			{
				ResourceName:      "gitlab_project.this",
				ImportState:       true,
				ImportStateVerify: true,
			},
		},
	})
}

func testAccCheckGitlabProjectExists(n string, project *gitlab.Project) resource.TestCheckFunc {
	return func(s *terraform.State) error {
		var err error
		rs, ok := s.RootModule().Resources[n]
		if !ok {
			return fmt.Errorf("Not Found: %s", n)
		}
		repoName := rs.Primary.ID
		if repoName == "" {
			return fmt.Errorf("No project ID is set")
		}
		if g, _, err := testGitlabClient.Projects.GetProject(repoName, nil); err == nil {
			*project = *g
		}
		return err
	}
}

func testAccCheckGitlabProjectDestroy(s *terraform.State) error {
	for _, rs := range s.RootModule().Resources {
		if rs.Type != "gitlab_project" {
			continue
		}
		gotRepo, resp, err := testGitlabClient.Projects.GetProject(rs.Primary.ID, nil)
		if err == nil {
			if gotRepo != nil && fmt.Sprintf("%d", gotRepo.ID) == rs.Primary.ID {
				if gotRepo.MarkedForDeletionAt == nil {
					return fmt.Errorf("Repository still exists")
				}
			}
		}
		if resp.StatusCode != 404 {
			return err
		}
		return nil
	}
	return nil
}

func testAccCheckGitlabProjectArchivedOnDestroy(s *terraform.State) error {
	for _, rs := range s.RootModule().Resources {
		if rs.Type != "gitlab_project" {
			continue
		}

		gotRepo, _, err := testGitlabClient.Projects.GetProject(rs.Primary.ID, nil)
		if err != nil {
			return fmt.Errorf("unable to get project %s, to check if it has been archived on the destroy", rs.Primary.ID)
		}

		if !gotRepo.Archived {
			return fmt.Errorf("expected project to be archived, but it isn't")
		}
		return nil
	}

	return fmt.Errorf("no project resources found in state, but expected a `gitlab_project` resource marked as archvied")
}

func testAccCheckAggregateGitlabProject(expected, received *gitlab.Project) resource.TestCheckFunc {
	var checks []resource.TestCheckFunc

	testResource := allResources["gitlab_project"]()
	expectedData := testResource.TestResourceData()
	receivedData := testResource.TestResourceData()
	for a, v := range testResource.Schema {
		attribute := a
		attrValue := v
		checks = append(checks, func(_ *terraform.State) error {
			if attrValue.Computed {
				if attrDefault, err := attrValue.DefaultValue(); err == nil {
					if attrDefault == nil {
						return nil // Skipping because we have no way of pre-computing computed vars
					}
				} else {
					return err
				}
			}

			if err := resourceGitlabProjectSetToState(testGitlabClient, expectedData, expected); err != nil {
				return err
			}

			if err := resourceGitlabProjectSetToState(testGitlabClient, receivedData, received); err != nil {
				return err
			}

			// ignored for now
			if attribute == "container_expiration_policy" {
				return nil
			}

			return testAccCompareGitLabAttribute(attribute, expectedData, receivedData)
		})
	}
	return resource.ComposeAggregateTestCheckFunc(checks...)
}

func testAccCheckGitlabProjectDefaultBranch(project *gitlab.Project, want *testAccGitlabProjectExpectedAttributes) resource.TestCheckFunc {
	return func(s *terraform.State) error {
		if want != nil && project.DefaultBranch != want.DefaultBranch {
			return fmt.Errorf("got default branch %q; want %q", project.DefaultBranch, want.DefaultBranch)
		}

		branches, _, err := testGitlabClient.Branches.ListBranches(project.ID, nil)
		if err != nil {
			return fmt.Errorf("failed to list branches: %w", err)
		}

		if len(branches) != 1 {
			return fmt.Errorf("expected 1 branch for new project; found %d", len(branches))
		}

		if !branches[0].Protected {
			return errors.New("expected default branch to be protected")
		}

		return nil
	}
}

func testAccCheckGitlabProjectPushRules(name string, wantPushRules *gitlab.ProjectPushRules) resource.TestCheckFunc {
	return func(state *terraform.State) error {
		projectResource := state.RootModule().Resources[name].Primary

		gotPushRules, _, err := testGitlabClient.Projects.GetProjectPushRules(projectResource.ID, nil)
		if err != nil {
			return err
		}

		var messages []string

		if gotPushRules.AuthorEmailRegex != wantPushRules.AuthorEmailRegex {
			messages = append(messages, fmt.Sprintf("author_email_regex (got: %q, wanted: %q)",
				gotPushRules.AuthorEmailRegex, wantPushRules.AuthorEmailRegex))
		}

		if gotPushRules.BranchNameRegex != wantPushRules.BranchNameRegex {
			messages = append(messages, fmt.Sprintf("branch_name_regex (got: %q, wanted: %q)",
				gotPushRules.BranchNameRegex, wantPushRules.BranchNameRegex))
		}

		if gotPushRules.CommitMessageRegex != wantPushRules.CommitMessageRegex {
			messages = append(messages, fmt.Sprintf("commit_message_regex (got: %q, wanted: %q)",
				gotPushRules.CommitMessageRegex, wantPushRules.CommitMessageRegex))
		}

		if gotPushRules.CommitMessageNegativeRegex != wantPushRules.CommitMessageNegativeRegex {
			messages = append(messages, fmt.Sprintf("commit_message_negative_regex (got: %q, wanted: %q)",
				gotPushRules.CommitMessageNegativeRegex, wantPushRules.CommitMessageNegativeRegex))
		}

		if gotPushRules.FileNameRegex != wantPushRules.FileNameRegex {
			messages = append(messages, fmt.Sprintf("file_name_regex (got: %q, wanted: %q)",
				gotPushRules.FileNameRegex, wantPushRules.FileNameRegex))
		}

		if gotPushRules.CommitCommitterCheck != wantPushRules.CommitCommitterCheck {
			messages = append(messages, fmt.Sprintf("commit_committer_check (got: %t, wanted: %t)",
				gotPushRules.CommitCommitterCheck, wantPushRules.CommitCommitterCheck))
		}

		if gotPushRules.DenyDeleteTag != wantPushRules.DenyDeleteTag {
			messages = append(messages, fmt.Sprintf("deny_delete_tag (got: %t, wanted: %t)",
				gotPushRules.DenyDeleteTag, wantPushRules.DenyDeleteTag))
		}

		if gotPushRules.MemberCheck != wantPushRules.MemberCheck {
			messages = append(messages, fmt.Sprintf("member_check (got: %t, wanted: %t)",
				gotPushRules.MemberCheck, wantPushRules.MemberCheck))
		}

		if gotPushRules.PreventSecrets != wantPushRules.PreventSecrets {
			messages = append(messages, fmt.Sprintf("prevent_secrets (got: %t, wanted: %t)",
				gotPushRules.PreventSecrets, wantPushRules.PreventSecrets))
		}

		if gotPushRules.RejectUnsignedCommits != wantPushRules.RejectUnsignedCommits {
			messages = append(messages, fmt.Sprintf("reject_unsigned_commits (got: %t, wanted: %t)",
				gotPushRules.RejectUnsignedCommits, wantPushRules.RejectUnsignedCommits))
		}

		if gotPushRules.MaxFileSize != wantPushRules.MaxFileSize {
			messages = append(messages, fmt.Sprintf("max_file_size (got: %d, wanted: %d)",
				gotPushRules.MaxFileSize, wantPushRules.MaxFileSize))
		}

		if len(messages) > 0 {
			return fmt.Errorf("unexpected push_rules:\n\t- %s", strings.Join(messages, "\n\t- "))
		}

		return nil
	}
}

func testAccGitlabProjectInGroupConfig(rInt int) string {
	return fmt.Sprintf(`
resource "gitlab_group" "foo" {
  name = "foogroup-%d"
  path = "foogroup-%d"
  visibility_level = "public"
}

resource "gitlab_project" "foo" {
  name = "foo-%d"
  description = "Terraform acceptance tests"
  namespace_id = "${gitlab_group.foo.id}"

  # So that acceptance tests can be run in a gitlab organization
  # with no billing
  visibility_level = "public"
  build_coverage_regex = "foo"
}
	`, rInt, rInt, rInt)
}

func testAccGitlabProjectConfigWithoutDefaultBranchProtection(rInt int) string {
	return fmt.Sprintf(`
resource "gitlab_group" "foo" {
  name = "foogroup-%d"
  path = "foogroup-%d"
  default_branch_protection = 0
  visibility_level = "public"
}

resource "gitlab_project" "foo" {
  name = "foo-%d"
  description = "Terraform acceptance tests"
  namespace_id = "${gitlab_group.foo.id}"
}
	`, rInt, rInt, rInt)
}

func testAccGitlabProjectConfigWithoutDefaultBranchProtectionInitializeReadme(rInt int) string {
	return fmt.Sprintf(`
resource "gitlab_group" "foo" {
  name = "foogroup2-%d"
  path = "foogroup2-%d"
  default_branch_protection = 0
  visibility_level = "public"
}

resource "gitlab_project" "foo" {
  name = "foo-%d"
  description = "Terraform acceptance tests"
  namespace_id = "${gitlab_group.foo.id}"
  initialize_with_readme = true
}
	`, rInt, rInt, rInt)
}

func testAccGitlabProjectTransferBetweenGroupsBefore(rInt int) string {
	return fmt.Sprintf(`
resource "gitlab_group" "foo" {
  name = "foogroup-%d"
  path = "foogroup-%d"
  visibility_level = "public"
}

resource "gitlab_project" "foo" {
  name = "foo-%d"
  description = "Terraform acceptance tests"
  namespace_id = "${gitlab_group.foo.id}"

  # So that acceptance tests can be run in a gitlab organization
  # with no billing
  visibility_level = "public"
  build_coverage_regex = "foo"
}

resource "gitlab_project_variable" "foo" {
  project = "${gitlab_project.foo.id}"

  key = "FOO"
  value = "${gitlab_project.foo.path_with_namespace}"
}
	`, rInt, rInt, rInt)
}

func testAccGitlabProjectTransferBetweenGroupsAfter(rInt int) string {
	return fmt.Sprintf(`
resource "gitlab_group" "foo" {
  name = "foogroup-%d"
  path = "foogroup-%d"
  visibility_level = "public"
}

resource "gitlab_group" "foo2" {
  name = "foo2group-%d"
  path = "foo2group-%d"
  visibility_level = "public"
}

resource "gitlab_project" "foo" {
  name = "foo-%d"
  description = "Terraform acceptance tests"
  namespace_id = "${gitlab_group.foo2.id}"

  # So that acceptance tests can be run in a gitlab organization
  # with no billing
  visibility_level = "public"
  build_coverage_regex = "foo"
}

resource "gitlab_project_variable" "foo" {
  project = "${gitlab_project.foo.id}"

  key = "FOO"
  value = "${gitlab_project.foo.path_with_namespace}"
}
	`, rInt, rInt, rInt, rInt, rInt)
}

func testAccGitlabProjectConfigDefaultBranch(rInt int, defaultBranch string) string {
	defaultBranchStatement := ""

	if len(defaultBranch) > 0 {
		defaultBranchStatement = fmt.Sprintf("default_branch = \"%s\"", defaultBranch)
	}

	return fmt.Sprintf(`
resource "gitlab_project" "foo" {
  name = "foo-%d"
  path = "foo.%d"
  description = "Terraform acceptance tests"

  %s

  # NOTE: replaces by topics
  # tags = [
  # "tag1",
  # ]

  # So that acceptance tests can be run in a gitlab organization
  # with no billing
  visibility_level = "public"
  merge_method = "ff"
  only_allow_merge_if_pipeline_succeeds = true
  only_allow_merge_if_all_discussions_are_resolved = true
  squash_option = "default_off"
  pages_access_level = "public"
  build_coverage_regex = "foo"
  allow_merge_on_skipped_pipeline = false
  ci_config_path = ".gitlab-ci.yml@mynamespace/myproject"
  resolve_outdated_diff_discussions = true
  analytics_access_level = "enabled"
  auto_cancel_pending_pipelines = "enabled"
  auto_devops_deploy_strategy = "continuous"
  auto_devops_enabled = true
  autoclose_referenced_issues = true
  build_git_strategy = "fetch"
  build_timeout = 42 * 60
  builds_access_level = "enabled"
  container_expiration_policy {
	enabled = true
  	cadence = "1month"
  }
  container_registry_access_level = "enabled"
  emails_disabled = true
  forking_access_level = "enabled"
  issues_access_level = "enabled"
  merge_requests_access_level = "enabled"
  operations_access_level = "enabled"
  public_builds = false
  repository_access_level = "enabled"
  repository_storage = "default"
  # FIXME: this is GitLab 14.9 only, which isn't released yet. Thus, wait for it before we can use it here ...
  # security_and_compliance_access_level = "enabled"
  snippets_access_level = "enabled"
  topics = ["foo", "bar"]
  wiki_access_level = "enabled"
  squash_commit_template = "hello squash"
  merge_commit_template = "hello merge"
}
	`, rInt, rInt, defaultBranchStatement)
}

func testAccGitlabProjectConfigDefaultBranchSkipFunc(project *gitlab.Project, defaultBranch string) func() (bool, error) {
	return func() (bool, error) {
		// Commit data
		commitMessage := "Initial Commit"
		commitFile := "file.txt"
		commitFileAction := gitlab.FileCreate
		commitActions := []*gitlab.CommitActionOptions{
			{
				Action:   &commitFileAction,
				FilePath: &commitFile,
				Content:  &commitMessage,
			},
		}
		options := &gitlab.CreateCommitOptions{
			Branch:        &defaultBranch,
			CommitMessage: &commitMessage,
			Actions:       commitActions,
		}

		_, _, err := testGitlabClient.Commits.CreateCommit(project.ID, options)

		return false, err
	}
}

func testAccGitlabProjectConfig(rInt int) string {
	return testAccGitlabProjectConfigDefaultBranch(rInt, "")
}

func testAccGitlabProjectUpdateConfig(rInt int) string {
	return fmt.Sprintf(`
resource "gitlab_project" "foo" {
  name = "foo-%d"
  path = "foo.%d"
  description = "Terraform acceptance tests!"

  # NOTE: replaces by topics
  # tags = [
  # "tag1",
  # "tag2"
  # ]

  # So that acceptance tests can be run in a gitlab organization
  # with no billing
  visibility_level = "public"
  merge_method = "ff"
  only_allow_merge_if_pipeline_succeeds = true
  only_allow_merge_if_all_discussions_are_resolved = true
  squash_option = "default_on"
  allow_merge_on_skipped_pipeline = true

  request_access_enabled = false
  issues_enabled = false
  merge_requests_enabled = false
  pipelines_enabled = false
  approvals_before_merge = 0
  wiki_enabled = false
  snippets_enabled = false
  container_registry_enabled = false
  lfs_enabled = false
  shared_runners_enabled = false
  archived = true
  packages_enabled = false
  pages_access_level = "disabled"
  build_coverage_regex = "bar"
  ci_forward_deployment_enabled = false
  merge_pipelines_enabled = false
  merge_trains_enabled = false
  resolve_outdated_diff_discussions = false
  analytics_access_level = "disabled"
  auto_cancel_pending_pipelines = "disabled"
  auto_devops_deploy_strategy = "manual"
  auto_devops_enabled = false
  autoclose_referenced_issues = false
  build_git_strategy = "fetch"
  build_timeout = 10 * 60
  builds_access_level = "disabled"
  container_expiration_policy {
	enabled = true
  	cadence = "3month"
  }
  container_registry_access_level = "disabled"
  emails_disabled = false
  forking_access_level = "disabled"
  issues_access_level = "disabled"
  merge_requests_access_level = "disabled"
  operations_access_level = "disabled"
  public_builds = false
  repository_access_level = "disabled"
  repository_storage = "default"
  # FIXME: this is GitLab 14.9 only, which isn't released yet. Thus, wait for it before we can use it here ...
  # security_and_compliance_access_level = "disabled"
  snippets_access_level = "disabled"
  topics = []
  wiki_access_level = "disabled"
  squash_commit_template = "goodby squash"
  merge_commit_template = "goodby merge"
}
	`, rInt, rInt)
}

func testAccGitlabProjectConfigInitializeWithReadme(rInt int) string {
	return fmt.Sprintf(`
resource "gitlab_project" "foo" {
  name = "foo-%d"
  path = "foo.%d"
  description = "Terraform acceptance tests"
  initialize_with_readme = true

  # So that acceptance tests can be run in a gitlab organization
  # with no billing
  visibility_level = "public"
}
	`, rInt, rInt)
}

func testAccGitlabProjectConfigInitializeWithoutReadme(rInt int) string {
	return fmt.Sprintf(`
resource "gitlab_project" "foo" {
  name = "foo-%d"
  path = "foo.%d"
  description = "Terraform acceptance tests"
  initialize_with_readme = false

  # So that acceptance tests can be run in a gitlab organization
  # with no billing
  visibility_level = "public"
}
	`, rInt, rInt)
}

func testAccGitlabProjectConfigImportURL(rInt int, importURL string) string {
	return fmt.Sprintf(`
resource "gitlab_project" "imported" {
  name = "imported-%d"
  default_branch = "main"
  import_url = "%s"

  # So that acceptance tests can be run in a gitlab organization
  # with no billing
  visibility_level = "public"
}
`, rInt, importURL)
}

func testAccGitlabProjectConfigImportURLMirror(rInt int, importURL string) string {
	return fmt.Sprintf(`
resource "gitlab_project" "imported" {
  name = "imported-%d"
  default_branch = "main"
  import_url = "%s"
  mirror = true
  mirror_trigger_builds = true
  mirror_overwrites_diverged_branches = true
  only_mirror_protected_branches = true

  # So that acceptance tests can be run in a gitlab organization
  # with no billing
  visibility_level = "public"
}
`, rInt, importURL)
}

func testAccGitlabProjectConfigImportURLMirrorDisabledOptionals(rInt int, importURL string) string {
	return fmt.Sprintf(`
resource "gitlab_project" "imported" {
  name = "imported-%d"
  default_branch = "main"
  import_url = "%s"
  mirror = true
  mirror_trigger_builds = false
  mirror_overwrites_diverged_branches = false
  only_mirror_protected_branches = false

  # So that acceptance tests can be run in a gitlab organization
  # with no billing
  visibility_level = "public"
}
`, rInt, importURL)
}

func testAccGitlabProjectConfigImportURLMirrorDisabled(rInt int, importURL string) string {
	return fmt.Sprintf(`
resource "gitlab_project" "imported" {
  name = "imported-%d"
  default_branch = "main"
  import_url = "%s"
  mirror = false
  mirror_trigger_builds = false
  mirror_overwrites_diverged_branches = false
  only_mirror_protected_branches = false

  # So that acceptance tests can be run in a gitlab organization
  # with no billing
  visibility_level = "public"
}
`, rInt, importURL)
}

func testAccGitlabProjectConfigPushRules(rInt int, pushRules string) string {
	return fmt.Sprintf(`
resource "gitlab_project" "foo" {
  name = "foo-%[1]d"
  path = "foo.%[1]d"
  description = "Terraform acceptance tests"

  push_rules {
%[2]s
  }

  resolve_outdated_diff_discussions = true
  analytics_access_level = "enabled"
  auto_cancel_pending_pipelines = "enabled"
  auto_devops_deploy_strategy = "continuous"
  auto_devops_enabled = true
  autoclose_referenced_issues = true
  build_git_strategy = "fetch"
  build_timeout = 42 * 60
  builds_access_level = "enabled"
  container_expiration_policy {
	enabled = true
  	cadence = "1month"
  }
  container_registry_access_level = "enabled"
  emails_disabled = true
  forking_access_level = "enabled"
  issues_access_level = "enabled"
  merge_requests_access_level = "enabled"
  operations_access_level = "enabled"
  public_builds = false
  repository_access_level = "enabled"
  repository_storage = "default"
  # FIXME: this is GitLab 14.9 only, which isn't released yet. Thus, wait for it before we can use it here ...
  # security_and_compliance_access_level = "enabled"
  snippets_access_level = "enabled"
  topics = ["foo", "bar"]
  wiki_access_level = "enabled"
  squash_commit_template = "hello squash"
  merge_commit_template = "hello merge"

  # So that acceptance tests can be run in a gitlab organization with no billing.
  visibility_level = "public"
}
	`, rInt, pushRules)
}

func testAccGitlabProjectConfigTemplateName(rInt int) string {
	return fmt.Sprintf(`
resource "gitlab_project" "template-name" {
  name = "template-name-%d"
  path = "template-name.%d"
  description = "Terraform acceptance tests"
  template_name = "rails"
  default_branch = "master"

  # So that acceptance tests can be run in a gitlab organization
  # with no billing
  visibility_level = "public"
}
	`, rInt, rInt)
}

// 2020-09-07: Currently Gitlab (version 13.3.6 ) doesn't allow in admin API
// ability to set a group as instance level templates.
// To test resource_gitlab_project_test template features we add
// group, project myrails and admin settings directly in scripts/healthcheck-and-setup.sh
// Once Gitlab add admin template in API we could manage group/project/settings
// directly in tests like TestAccGitlabProject_basic.
func testAccGitlabProjectConfigTemplateNameCustom(rInt int) string {
	return fmt.Sprintf(`
resource "gitlab_project" "template-name-custom" {
  name = "template-name-custom-%d"
  path = "template-name-custom.%d"
  description = "Terraform acceptance tests"
  template_name = "myrails"
  use_custom_template = true
  default_branch = "master"

  # So that acceptance tests can be run in a gitlab organization
  # with no billing
  visibility_level = "public"
}
	`, rInt, rInt)
}

func testAccGitlabProjectConfigTemplateProjectID(rInt int) string {
	return fmt.Sprintf(`
resource "gitlab_project" "template-id" {
  name = "template-id-%d"
  path = "template-id.%d"
  description = "Terraform acceptance tests"
  template_project_id = 999
  use_custom_template = true
  default_branch = "master"

  # So that acceptance tests can be run in a gitlab organization
  # with no billing
  visibility_level = "public"
}
	`, rInt, rInt)
}

func testAccCheckMutualExclusiveNameAndID(rInt int) string {
	return fmt.Sprintf(`
resource "gitlab_project" "template-mutual-exclusive" {
  name = "template-mutual-exclusive-%d"
  path = "template-mutual-exclusive.%d"
  description = "Terraform acceptance tests"
  template_name = "rails"
  template_project_id = 999
  use_custom_template = true
  default_branch = "master"

  # So that acceptance tests can be run in a gitlab organization
  # with no billing
  visibility_level = "public"
}
	`, rInt, rInt)
}

func testAccGitlabProjectConfigIssueMergeRequestTemplates(rInt int) string {
	return fmt.Sprintf(`
resource "gitlab_project" "foo" {
  name = "foo-%d"
  path = "foo.%d"
  description = "Terraform acceptance tests"
  issues_template = "foo"
  merge_requests_template = "bar"

  # So that acceptance tests can be run in a gitlab organization
  # with no billing
  visibility_level = "public"
}
	`, rInt, rInt)
}

func testAccGitlabProjectConfigArchiveOnDestroy(rInt int) string {
	return fmt.Sprintf(`
resource "gitlab_project" "foo" {
  name = "foo-%d"
  path = "foo.%d"
  description = "Terraform acceptance tests"
  archive_on_destroy = true
  archived = false

  # So that acceptance tests can be run in a gitlab organization
  # with no billing
  visibility_level = "public"
}
	`, rInt, rInt)
}

func testAccGitLabProjectMergePipelinesEnabled(rInt int) string {
	return fmt.Sprintf(`
resource "gitlab_project" "foo" {
  name = "foo-%d"
  path = "foo.%d"
  description = "Terraform acceptance tests"
  merge_pipelines_enabled = true

  # So that acceptance tests can be run in a gitlab organization
  # with no billing
  visibility_level = "public"
}
	`, rInt, rInt)
}

func testAccGitLabProjectMergeTrainsEnabled(rInt int) string {
	return fmt.Sprintf(`
resource "gitlab_project" "foo" {
  name = "foo-%d"
  path = "foo.%d"
  description = "Terraform acceptance tests"
  merge_pipelines_enabled = true
  merge_trains_enabled = true

  # So that acceptance tests can be run in a gitlab organization
  # with no billing
  visibility_level = "public"
}
	`, rInt, rInt)
}

func testAccGitlabProjectConfigEE(rInt int) string {
	return fmt.Sprintf(`
resource "gitlab_project" "foo" {
  name = "foo-%d"
  path = "foo.%d"
  description = "Terraform acceptance tests"
  default_branch = "main"

  # NOTE: replaces by topics
  # tags = [
  # "tag1",
  # ]

  # So that acceptance tests can be run in a gitlab organization
  # with no billing
  visibility_level = "public"
  merge_method = "ff"
  only_allow_merge_if_pipeline_succeeds = true
  only_allow_merge_if_all_discussions_are_resolved = true
  squash_option = "default_off"
  pages_access_level = "public"
  build_coverage_regex = "foo"
  allow_merge_on_skipped_pipeline = false
  ci_config_path = ".gitlab-ci.yml@mynamespace/myproject"
  resolve_outdated_diff_discussions = true
  analytics_access_level = "enabled"
  auto_cancel_pending_pipelines = "enabled"
  auto_devops_deploy_strategy = "continuous"
  auto_devops_enabled = true
  autoclose_referenced_issues = true
  build_git_strategy = "fetch"
  build_timeout = 42 * 60
  builds_access_level = "enabled"
  container_expiration_policy {
	enabled = true
  	cadence = "1month"
  }
  container_registry_access_level = "enabled"
  emails_disabled = true
  forking_access_level = "enabled"
  issues_access_level = "enabled"
  merge_requests_access_level = "enabled"
  operations_access_level = "enabled"
  public_builds = false
  repository_access_level = "enabled"
  repository_storage = "default"
  # FIXME: this is GitLab 14.9 only, which isn't released yet. Thus, wait for it before we can use it here ...
  # security_and_compliance_access_level = "enabled"
  snippets_access_level = "enabled"
  topics = ["foo", "bar"]
  wiki_access_level = "enabled"
  squash_commit_template = "hello squash"
  merge_commit_template = "hello merge"

  # EE features
  approvals_before_merge = 2
  external_authorization_classification_label = "test"
  requirements_access_level = "enabled"
  # are tested in separate test case
  # mirror_trigger_builds = true
  # mirror = true
}
	`, rInt, rInt)
}<|MERGE_RESOLUTION|>--- conflicted
+++ resolved
@@ -766,13 +766,7 @@
 	})
 }
 
-<<<<<<< HEAD
 func TestAccGitlabProject_imprtURL(t *testing.T) {
-=======
-// lintignore: AT002 // not a Terraform import test
-func TestAccGitlabProject_importURL(t *testing.T) {
-	// Since we do some manual setup in this test, we need to handle the test skip first.
->>>>>>> 2d31a32e
 	testAccCheck(t)
 
 	rInt := acctest.RandInt()
@@ -896,13 +890,7 @@
 	}
 }
 
-<<<<<<< HEAD
 func TestAccGitlabProject_ImprtURLMirrored(t *testing.T) {
-=======
-// lintignore: AT002 // not a Terraform import test
-func TestAccGitlabProject_importURLMirrored(t *testing.T) {
-	// Since we do some manual setup in this test, we need to handle the test skip first.
->>>>>>> 2d31a32e
 	testAccCheck(t)
 
 	var mirror gitlab.Project
